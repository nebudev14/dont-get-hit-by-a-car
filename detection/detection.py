--- conflicted
+++ resolved
@@ -107,15 +107,9 @@
         cv2.putText(frame, "APPROACH WARNING!", (40, 70),
                     cv2.FONT_HERSHEY_SIMPLEX, 1.2, (0,0,255), 3)
 
-<<<<<<< HEAD
     scale = 0.5
     disp = cv2.resize(frame, (int(W * scale), int(H * scale)))
     cv2.imshow("rear-guard", disp)
-=======
-    # Show in resizable window
-    cv2.namedWindow("rear-guard", cv2.WINDOW_NORMAL)
-    cv2.imshow("rear-guard", frame)
->>>>>>> e1c6c401
 
     # Press q to exit early
     if cv2.waitKey(1) & 0xFF == ord("q"):
